--- conflicted
+++ resolved
@@ -21,7 +21,6 @@
     "target": "ESNext",
     "verbatimModuleSyntax": true
   },
-<<<<<<< HEAD
   "include": [
     "src/**/*.ts",
     "test/**/*.ts",
@@ -30,15 +29,4 @@
   "exclude": [
     "node_modules"
   ]
-=======
-
-  // Only compile files under src/
-  "include": ["src/**/*"],
-
-  // Never compile these
-  "exclude": ["node_modules", "examples", "dist"],
-
-  "preserveShebang": true
-
->>>>>>> ca317c6b
 }