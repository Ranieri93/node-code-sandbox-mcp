--- conflicted
+++ resolved
@@ -79,11 +79,7 @@
   try {
     // Start an ephemeral container
     execSync(
-<<<<<<< HEAD
-      `docker run -d --network host --memory 2g --cpus 2 ` +
-=======
       `docker run -d --network host ${memFlag} ${cpuFlag} ` +
->>>>>>> 083f4723
         `--workdir /workspace -v ${getFilesDir()}:/workspace/files ` +
         `--name ${containerId} ${image} tail -f /dev/null`
     );
