import { z } from 'zod';

const DEFAULT_TIMEOUT_SECONDS = 3600;
const DEFAULT_RUN_SCRIPT_TIMEOUT = 30_000;

const envSchema = z.object({
  NODE_CONTAINER_TIMEOUT: z.string().optional(),
<<<<<<< HEAD
  RUN_SCRIPT_TIMEOUT: z.string().optional(),
});
=======
  SANDBOX_MEMORY_LIMIT: z
  .string()
  .regex(/^\d+(\.\d+)?[mMgG]?$/, {
    message: 'SANDBOX_MEMORY_LIMIT must be like "512m", "1g", or bytes',
  })
  .optional()
  .nullable(),
  SANDBOX_CPU_LIMIT: z
    .string()
    .regex(/^\d+(\.\d+)?$/, {
      message: 'SANDBOX_CPU_LIMIT must be numeric (e.g. "0.5", "2")',
    })
    .optional()
    .nullable(),
  });
>>>>>>> e0f44326

// Schema for the final config object with transformations and defaults
const configSchema = z.object({
  containerTimeoutSeconds: z.number().positive(),
  containerTimeoutMilliseconds: z.number().positive(),
<<<<<<< HEAD
  runScriptTimeoutMilliseconds: z.number().positive(),
=======
  rawMemoryLimit: z.string().optional(),
  rawCpuLimit: z.string().optional(),
>>>>>>> e0f44326
});

function loadConfig() {
  const parsedEnv = envSchema.safeParse(process.env);

  if (!parsedEnv.success) {
    throw new Error('Invalid environment variables');
  }

  const timeoutString = parsedEnv.data.NODE_CONTAINER_TIMEOUT;
  let seconds = DEFAULT_TIMEOUT_SECONDS;

  if (timeoutString) {
    const parsedSeconds = parseInt(timeoutString, 10);
    if (!isNaN(parsedSeconds) && parsedSeconds > 0) {
      seconds = parsedSeconds;
    }
  }

<<<<<<< HEAD
  const runScriptTimeoutMillisecondsString = parsedEnv.data.RUN_SCRIPT_TIMEOUT;
  let runScriptTimeoutMilliseconds = DEFAULT_RUN_SCRIPT_TIMEOUT;

  if (runScriptTimeoutMillisecondsString) {
    const parsedSeconds = parseInt(runScriptTimeoutMillisecondsString, 10);
    if (!isNaN(parsedSeconds) && parsedSeconds > 0) {
      runScriptTimeoutMilliseconds = parsedSeconds;
=======
  const milliseconds = seconds * 1000;
  const memRaw = parsedEnv.data.SANDBOX_MEMORY_LIMIT;
  const cpuRaw = parsedEnv.data.SANDBOX_CPU_LIMIT;

  try {
    return configSchema.parse({
      containerTimeoutSeconds: seconds,
      containerTimeoutMilliseconds: milliseconds,
      rawMemoryLimit: memRaw,
      rawCpuLimit: cpuRaw,
    });
  } catch (error) {
    if (error instanceof z.ZodError) {
      // console.error(
      //   '❌ Invalid derived config values:',
      //   error.flatten().fieldErrors
      // );
>>>>>>> e0f44326
    }
  }

  const milliseconds = seconds * 1000;

  return configSchema.parse({
    containerTimeoutSeconds: seconds,
    containerTimeoutMilliseconds: milliseconds,
    runScriptTimeoutMilliseconds: runScriptTimeoutMilliseconds,
  });
}

export const getConfig = loadConfig;<|MERGE_RESOLUTION|>--- conflicted
+++ resolved
@@ -5,17 +5,14 @@
 
 const envSchema = z.object({
   NODE_CONTAINER_TIMEOUT: z.string().optional(),
-<<<<<<< HEAD
   RUN_SCRIPT_TIMEOUT: z.string().optional(),
-});
-=======
   SANDBOX_MEMORY_LIMIT: z
-  .string()
-  .regex(/^\d+(\.\d+)?[mMgG]?$/, {
-    message: 'SANDBOX_MEMORY_LIMIT must be like "512m", "1g", or bytes',
-  })
-  .optional()
-  .nullable(),
+    .string()
+    .regex(/^\d+(\.\d+)?[mMgG]?$/, {
+      message: 'SANDBOX_MEMORY_LIMIT must be like "512m", "1g", or bytes',
+    })
+    .optional()
+    .nullable(),
   SANDBOX_CPU_LIMIT: z
     .string()
     .regex(/^\d+(\.\d+)?$/, {
@@ -23,19 +20,15 @@
     })
     .optional()
     .nullable(),
-  });
->>>>>>> e0f44326
+});
 
 // Schema for the final config object with transformations and defaults
 const configSchema = z.object({
   containerTimeoutSeconds: z.number().positive(),
   containerTimeoutMilliseconds: z.number().positive(),
-<<<<<<< HEAD
   runScriptTimeoutMilliseconds: z.number().positive(),
-=======
   rawMemoryLimit: z.string().optional(),
   rawCpuLimit: z.string().optional(),
->>>>>>> e0f44326
 });
 
 function loadConfig() {
@@ -55,7 +48,6 @@
     }
   }
 
-<<<<<<< HEAD
   const runScriptTimeoutMillisecondsString = parsedEnv.data.RUN_SCRIPT_TIMEOUT;
   let runScriptTimeoutMilliseconds = DEFAULT_RUN_SCRIPT_TIMEOUT;
 
@@ -63,34 +55,19 @@
     const parsedSeconds = parseInt(runScriptTimeoutMillisecondsString, 10);
     if (!isNaN(parsedSeconds) && parsedSeconds > 0) {
       runScriptTimeoutMilliseconds = parsedSeconds;
-=======
-  const milliseconds = seconds * 1000;
-  const memRaw = parsedEnv.data.SANDBOX_MEMORY_LIMIT;
-  const cpuRaw = parsedEnv.data.SANDBOX_CPU_LIMIT;
-
-  try {
-    return configSchema.parse({
-      containerTimeoutSeconds: seconds,
-      containerTimeoutMilliseconds: milliseconds,
-      rawMemoryLimit: memRaw,
-      rawCpuLimit: cpuRaw,
-    });
-  } catch (error) {
-    if (error instanceof z.ZodError) {
-      // console.error(
-      //   '❌ Invalid derived config values:',
-      //   error.flatten().fieldErrors
-      // );
->>>>>>> e0f44326
     }
   }
 
   const milliseconds = seconds * 1000;
+  const memRaw = parsedEnv.data.SANDBOX_MEMORY_LIMIT;
+  const cpuRaw = parsedEnv.data.SANDBOX_CPU_LIMIT;
 
   return configSchema.parse({
     containerTimeoutSeconds: seconds,
     containerTimeoutMilliseconds: milliseconds,
     runScriptTimeoutMilliseconds: runScriptTimeoutMilliseconds,
+    rawMemoryLimit: memRaw,
+    rawCpuLimit: cpuRaw,
   });
 }
 
