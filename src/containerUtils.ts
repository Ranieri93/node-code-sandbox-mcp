<<<<<<< HEAD
import { forceStopContainer as dockerForceStopContainer } from './dockerUtils.ts';
=======
import { forceStopContainer as dockerForceStopContainer } from './dockerUtils.js';
import { logger } from './logger.js';
>>>>>>> ca317c6b

// Registry for active sandbox containers: Map<containerId, creationTimestamp>
export const activeSandboxContainers = new Map<string, number>();

/**
 * Starts the periodic scavenger task to clean up timed-out containers.
 * @param containerTimeoutMilliseconds The maximum allowed age for a container in milliseconds.
 * @param containerTimeoutSeconds The timeout in seconds (for logging).
 * @param checkIntervalMilliseconds How often the scavenger should check (defaults to 60000ms).
 * @returns The interval handle returned by setInterval.
 */
export function startScavenger(
  containerTimeoutMilliseconds: number,
  containerTimeoutSeconds: number,
  checkIntervalMilliseconds = 60 * 1000
): NodeJS.Timeout {
  logger.info(
    `Starting container scavenger. Timeout: ${containerTimeoutSeconds}s, Check Interval: ${checkIntervalMilliseconds / 1000}s`
  );

  const scavengerInterval = setInterval(() => {
    const now = Date.now();
    if (activeSandboxContainers.size > 0) {
      logger.debug(
        `Checking ${activeSandboxContainers.size} active containers for timeout (${containerTimeoutSeconds}s)...`
      );
    }
    for (const [
      containerId,
      creationTimestamp,
    ] of activeSandboxContainers.entries()) {
      if (now - creationTimestamp > containerTimeoutMilliseconds) {
        logger.warning(
          `Container ${containerId} timed out (created at ${new Date(creationTimestamp).toISOString()}). Forcing removal.`
        );

        dockerForceStopContainer(containerId)
          .then(() => {
            // Remove from registry AFTER docker command attempt
            activeSandboxContainers.delete(containerId);
            logger.info(`Removed container ${containerId} from registry.`);
          })
          .catch((error) => {
            // Log error from force stop attempt but continue scavenger
            logger.error(`Error during forced stop of ${containerId}`, error);
            // Still attempt to remove from registry if Docker failed
            activeSandboxContainers.delete(containerId);
            logger.info(
              `Removed container ${containerId} from registry after error.`
            );
          });
      }
    }
  }, checkIntervalMilliseconds);

  return scavengerInterval;
}

/**
 * Attempts to stop and remove all containers currently listed in the
 * activeSandboxContainers registry.
 * Should be called during graceful shutdown.
 */
export async function cleanActiveContainers(): Promise<void> {
  const containersToClean = Array.from(activeSandboxContainers.keys());

  if (containersToClean.length === 0) {
    logger.info('[Shutdown Cleanup] No active containers to clean up.');
    return;
  }

  logger.info(
    `[Shutdown Cleanup] Cleaning up ${containersToClean.length} active containers...`
  );

  const cleanupPromises = containersToClean.map(async (id) => {
    try {
      await dockerForceStopContainer(id); // Attempt to stop/remove via Docker
    } catch (error) {
      // Log error but continue, registry removal happens regardless
      logger.error(`[Shutdown Cleanup] Error stopping container ${id}`, error);
    } finally {
      activeSandboxContainers.delete(id); // Always remove from registry
      logger.info(`[Shutdown Cleanup] Removed container ${id} from registry.`);
    }
  });

  const results = await Promise.allSettled(cleanupPromises);
  logger.info('[Shutdown Cleanup] Container cleanup finished.');

  results.forEach((result, index) => {
    if (result.status === 'rejected') {
      logger.error(
        `[Shutdown Cleanup] Promise for container ${containersToClean[index]} rejected`,
        result.reason
      );
    }
  });
}<|MERGE_RESOLUTION|>--- conflicted
+++ resolved
@@ -1,9 +1,5 @@
-<<<<<<< HEAD
 import { forceStopContainer as dockerForceStopContainer } from './dockerUtils.ts';
-=======
-import { forceStopContainer as dockerForceStopContainer } from './dockerUtils.js';
-import { logger } from './logger.js';
->>>>>>> ca317c6b
+import { logger } from './logger.ts';
 
 // Registry for active sandbox containers: Map<containerId, creationTimestamp>
 export const activeSandboxContainers = new Map<string, number>();
